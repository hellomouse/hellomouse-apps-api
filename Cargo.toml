[package]
name = "hellomouse_board_server"
version = "0.1.0"
edition = "2021"

linker = "/usr/bin/clang"
rustflags = ["-C", "link-arg=--ld-path=/usr/bin/mold"]

# See more keys and their definitions at https://doc.rust-lang.org/cargo/reference/manifest.html

[[bin]]
name = "server"
path = "src/main.rs"

[[bin]]
name = "user"
path = "src/user.rs"

[dependencies]
actix-identity = "0.5.2"
actix-session = { version="0.7.2", features = ["cookie-session"] }
actix-web = "4.3.1"
bitflags = { version="2.3.3", features = ["serde"] }
cached = "0.44.0"
chrono = { version = "0.4.26", features = ["serde"] }
env_logger = "0.10.0"
json_value_merge = "1.1"
serde = { version = "1.0.171", features = ["derive"] }
serde_json = { version = "1.0", features = ["raw_value"] }
serde_derive = "1.0.136"
sqlx = { version = "0.7", features = [ "runtime-async-std", "postgres", "chrono", "uuid" ] }
tokio = { version = "1", features = ["full"] }
toml = "0.5.2"
uuid = { version = "1.4.1", features = ["v4", "serde"] }
libpasta = "0.1.2"
num-derive = "0.4.0"
num = "0.4.1"
num-traits = "0.2.16"
actix-cors = "0.6.4"
clap = { version = "4.0", features = ["derive"] }
futures = "0.3.28"
<<<<<<< HEAD
actix-files = "0.6.5"
sha2 = "0.10.8"
actix-multipart = "0.6.1"
=======
sanitize_html = "0.7.0"
regex = "1.9.4"
actix-governor = "0.4.1"
>>>>>>> fec489b0

[profile.release]
opt-level = 'z'     # Optimize for size
lto = true          # Enable link-time optimization
codegen-units = 1   # Reduce number of codegen units to increase optimizations
panic = 'abort'     # Abort on panic
strip = true        # Strip symbols from binary*<|MERGE_RESOLUTION|>--- conflicted
+++ resolved
@@ -39,15 +39,12 @@
 actix-cors = "0.6.4"
 clap = { version = "4.0", features = ["derive"] }
 futures = "0.3.28"
-<<<<<<< HEAD
 actix-files = "0.6.5"
 sha2 = "0.10.8"
 actix-multipart = "0.6.1"
-=======
 sanitize_html = "0.7.0"
 regex = "1.9.4"
 actix-governor = "0.4.1"
->>>>>>> fec489b0
 
 [profile.release]
 opt-level = 'z'     # Optimize for size
