--- conflicted
+++ resolved
@@ -35,12 +35,9 @@
     pub port: u16,
     pub log: bool,
     pub login_cookie_valid_duration_seconds: u64,
-<<<<<<< HEAD
-    pub max_requests_per_delta: u64,
-    pub max_requests_delta_seconds: u64,
+
     pub user_uploads_dir: String,
-    pub user_uploads_dir_tmp: String
-=======
+    pub user_uploads_dir_tmp: String,
     pub request_quota_replenish_ms: u64,
     pub request_quota: u32,
     pub login_attempt_window: String,
@@ -50,7 +47,6 @@
 #[derive(Deserialize, Clone)]
 pub struct MusicConfig {
     pub max_songs_in_queue: u64 // Should match that of the UI
->>>>>>> fec489b0
 }
 
 #[cached]
