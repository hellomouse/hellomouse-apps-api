--- conflicted
+++ resolved
@@ -1,9 +1,8 @@
 use actix_identity::IdentityMiddleware;
 use actix_session::{config::PersistentSession, storage::CookieSessionStore, SessionMiddleware};
 use actix_web::{
-    get, post, HttpResponse, web::{self, Data},
-    cookie::{time::Duration, SameSite},
-    http::StatusCode,
+    HttpResponse, web::{self, Data},
+    cookie::time::Duration,
     middleware, App, HttpServer, Result
 };
 use actix_cors::Cors;
@@ -17,23 +16,17 @@
 
 use crate::shared::handlers::postgres_handler::PostgresHandler as SharedPostgresHandler;
 use crate::board::handlers::postgres_handler::PostgresHandler as BoardPostgresHandler;
-<<<<<<< HEAD
-use crate::files::postgres_handler::PostgresHandler as FilesPostgresHandler;
-
-use crate::shared::app as shared_app;
-use crate::board::app as board_app;
-use crate::files::app as files_app;
-=======
 use crate::link::handlers::postgres_handler::PostgresHandler as LinkPostgresHandler;
 use crate::music::handlers::postgres_handler::PostgresHandler as MusicPostgresHandler;
 use crate::site::handlers::web_handler::WebHandler as SiteWebHandler;
+use crate::files::postgres_handler::PostgresHandler as FilesPostgresHandler;
 
 use crate::shared::app as shared_app;
 use crate::board::app as board_app;
 use crate::site::app as site_app;
 use crate::link::app as link_app;
 use crate::music::app as music_app;
->>>>>>> fec489b0
+use crate::files::app as files_app;
 
 use crate::shared::types::app as app_types;
 
@@ -128,25 +121,18 @@
     let html_clean_rules = Arc::new(clean_html::get_html_rules());
 
     let handler1 = SharedPostgresHandler::new().await.unwrap();
-<<<<<<< HEAD
-    let handler2 = BoardPostgresHandler::new().await.unwrap();
-    let handler3 = FilesPostgresHandler::new().await.unwrap();
-
-=======
     let handler2 = BoardPostgresHandler::new(html_clean_rules).await.unwrap();
     let handler3 = SiteWebHandler::new().await.unwrap();
     let handler4 = LinkPostgresHandler::new().await.unwrap();
     let handler5 = MusicPostgresHandler::new().await.unwrap();
->>>>>>> fec489b0
+    let handler6 = FilesPostgresHandler::new().await.unwrap();
 
     handler1.init().await.unwrap();
     handler2.init().await.unwrap();
     handler3.init().await.unwrap();
-<<<<<<< HEAD
-=======
     handler4.init().await.unwrap();
     handler5.init().await.unwrap();
->>>>>>> fec489b0
+    handler6.init().await.unwrap();
 
     println!("starting HTTP server at http://localhost:{}", config::get_config().server.port);
 
@@ -162,11 +148,9 @@
             .app_data(Data::new(handler1.clone()))
             .app_data(Data::new(handler2.clone()))
             .app_data(Data::new(handler3.clone()))
-<<<<<<< HEAD
-=======
             .app_data(Data::new(handler4.clone()))
             .app_data(Data::new(handler5.clone()))
->>>>>>> fec489b0
+            .app_data(Data::new(handler6.clone()))
             .configure(routes)
             .wrap(Governor::new(&governor_config))
             .wrap(IdentityMiddleware::default())
